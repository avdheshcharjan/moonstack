import CoinGeckoChart from '@/src/components/charts/CoinGeckoChart';
import RollingNumber from '@/src/components/shared/RollingNumber';
import { MarketData } from '@/src/types/orders';
import { BinaryPair } from '@/src/types/prediction';
import { copyToClipboard, generateShareUrl } from '@/src/utils/shareUtils';
import React, { useState } from 'react';
import BearishBullishSpectrum from './BearishBullishSpectrum';

interface PredictionCardProps {
  pair: BinaryPair;
  marketData: MarketData;
  betSize: number;
  onDump?: () => void;
  onPump?: () => void;
  onSkip?: () => void;
  isProcessing?: boolean;
  currentIndex?: number;
  totalCards?: number;
}

const PredictionCard: React.FC<PredictionCardProps> = React.memo(({
  pair,
  marketData,
  betSize,
  onDump,
  onPump,
  onSkip,
  isProcessing = false,
  currentIndex,
  totalCards,
}) => {
  const [showCopied, setShowCopied] = useState(false);
  const currentPrice = marketData[pair.underlying] ?? 0;
  const threshold = pair.threshold;
  const isAboveThreshold = currentPrice > threshold;

  const handleShare = async (): Promise<void> => {
    const shareUrl = generateShareUrl(pair);
    const success = await copyToClipboard(shareUrl);

    if (success) {
      setShowCopied(true);
      setTimeout(() => setShowCopied(false), 2000);
    }
  };

  const timeRemaining = (() => {
    const now = new Date();
    const diff = pair.expiry.getTime() - now.getTime();
    const days = Math.floor(diff / (1000 * 60 * 60 * 24));
    const hours = Math.floor((diff % (1000 * 60 * 60 * 24)) / (1000 * 60 * 60));
    const minutes = Math.floor((diff % (1000 * 60 * 60)) / (1000 * 60));

    if (days > 0) {
      return `${days}d`;
    } else if (hours > 0) {
      return `${hours}h`;
    } else if (minutes > 0) {
      return `${minutes}m`;
    } else {
      return '<1m';
    }
  })();

  // Calculate expected total payout for UP (YES) bet (includes bet amount + profit)
  const upContracts = pair.callParsed.pricePerContract > 0
    ? betSize / pair.callParsed.pricePerContract
    : 0;
  const upProfit = upContracts * pair.callParsed.strikeWidth;
<<<<<<< HEAD
  // const upPayout = betSize + upProfit;
=======
>>>>>>> 84a1ad10
  const upPayout = upProfit;

  // Calculate expected total payout for DOWN (NO) bet (includes bet amount + profit)
  const downContracts = pair.putParsed.pricePerContract > 0
    ? betSize / pair.putParsed.pricePerContract
    : 0;
  const downProfit = downContracts * pair.putParsed.strikeWidth;
<<<<<<< HEAD
  // const downPayout = betSize + downProfit;
=======
>>>>>>> 84a1ad10
  const downPayout = downProfit;

  const impliedProb = Math.round(pair.impliedProbability.up);
  const bearishProb = 100 - impliedProb;

  const priceChange = ((currentPrice - threshold) / threshold) * 100;
  const priceChangeText = priceChange >= 0 ? `+${priceChange.toFixed(2)}%` : `${priceChange.toFixed(2)}%`;

  const getTradingViewSymbol = (underlying: string): string => {
    const symbolMap: Record<string, string> = {
      'BTC': 'BINANCE:BTCUSDT',
      'ETH': 'BINANCE:ETHUSDT',
      'BNB': 'BINANCE:BNBUSDT',
      'SOL': 'BINANCE:SOLUSDT',
    };
    return symbolMap[underlying] || 'BINANCE:BTCUSDT';
  };

  const upMultiplier = betSize > 0 ? (upPayout / betSize).toFixed(2) : '0';
  const downMultiplier = betSize > 0 ? (downPayout / betSize).toFixed(2) : '0';

  const getTokenLogo = (symbol: string): string => {
    const logoMap: Record<string, string> = {
      'BTC': '/img/btc.png',
      'ETH': '/img/eth.png',
      'BNB': '/img/bnb.png',
      'SOL': '/img/sol.png',
      'XRP': '/img/xrp.png',
    };
    return logoMap[symbol] || '/img/btc.png';
  };

  const progressPercentage = currentIndex !== undefined && totalCards !== undefined && totalCards > 0
    ? ((currentIndex + 1) / totalCards) * 100
    : 0;

  return (
    <div className="w-full max-w-md mx-auto h-full bg-gradient-to-br from-[#000d1d] via-slate-900 to-[#000d1d] rounded-3xl shadow-2xl overflow-hidden border border-slate-800">
      <div className="h-full flex flex-col justify-between">
        {/* Progress Bar */}
        {currentIndex !== undefined && totalCards !== undefined && (
          <div className="w-full bg-slate-700 h-2">
            <div
              className="bg-gradient-to-r from-purple-600 to-pink-600 h-full transition-all duration-300"
              style={{ width: `${progressPercentage}%` }}
            />
          </div>
        )}

        {/* Header Section */}
        <div className="px-4 pt-4 pb-2 space-y-2">
          {/* Asset Info */}
          <div className="space-y-2">
            <div className="flex items-center justify-between">
              <div className="flex items-center gap-2">
                <div className="w-10 h-10 rounded-full overflow-hidden bg-slate-800 flex items-center justify-center">
                  <img
                    src={getTokenLogo(pair.underlying)}
                    alt={pair.underlying}
                    className="w-full h-full object-cover"
                  />
                </div>
                <div>
                  <div className="flex items-center gap-2">
                    <span className="text-white text-lg font-bold">{pair.underlying}</span>
                  </div>
                </div>
              </div>

              {/* Share Button */}
              <button
                onClick={handleShare}
                className="relative p-2 rounded-lg bg-slate-800 hover:bg-slate-700 transition-colors active:scale-95"
                title="Share this prediction"
              >
                {showCopied ? (
                  <svg
                    className="w-5 h-5 text-green-400"
                    fill="none"
                    stroke="currentColor"
                    viewBox="0 0 24 24"
                  >
                    <path
                      strokeLinecap="round"
                      strokeLinejoin="round"
                      strokeWidth={2}
                      d="M5 13l4 4L19 7"
                    />
                  </svg>
                ) : (
                  <svg
                    className="w-5 h-5 text-slate-300"
                    fill="none"
                    stroke="currentColor"
                    viewBox="0 0 24 24"
                  >
                    <path
                      strokeLinecap="round"
                      strokeLinejoin="round"
                      strokeWidth={2}
                      d="M8.684 13.342C8.886 12.938 9 12.482 9 12c0-.482-.114-.938-.316-1.342m0 2.684a3 3 0 110-2.684m0 2.684l6.632 3.316m-6.632-6l6.632-3.316m0 0a3 3 0 105.367-2.684 3 3 0 00-5.367 2.684zm0 9.316a3 3 0 105.368 2.684 3 3 0 00-5.368-2.684z"
                    />
                  </svg>
                )}
              </button>
            </div>

            {/* Question */}
            <div className="text-white text-lg font-black leading-tight">
              {pair.question}
            </div>
          </div>

          {/* Price Info */}
          <div className="space-y-0.5">
            <div className="text-white text-2xl font-black">
              <RollingNumber
                value={currentPrice}
                decimals={2}
                prefix="$"
                formatOptions={{
                  minimumFractionDigits: 2,
                  maximumFractionDigits: 2,
                }}
              />
            </div>
            <div className={`flex items-center gap-1 text-base font-semibold ${priceChange >= 0 ? 'text-green-400' : 'text-red-400'
              }`}>
              <span>{priceChange >= 0 ? '↑' : '↓'}</span>
              <span>{priceChangeText} (1d)</span>
            </div>
          </div>

          {/* Bearish/Bullish Spectrum */}
          <BearishBullishSpectrum
            bearishPercentage={bearishProb}
            bullishPercentage={impliedProb}
            showLabels={true}
          />
        </div>

        {/* Chart Section - Takes all available space */}
        <div className="flex-1 px-2 flex flex-col">
          <div className="flex-1 rounded-xl overflow-hidden bg-slate-950" data-noswipe="true">
            <CoinGeckoChart
              symbol={getTradingViewSymbol(pair.underlying)}
              theme="dark"
              autosize={false}
            />
          </div>
        </div>

        {/* Bottom Section - Action Buttons */}
        <div className="px-4 pb-4 pt-2">
          <div className="flex items-stretch justify-center gap-2">
            <button
              onClick={onDump}
              disabled={isProcessing || !onDump}
              className="flex-1 relative bg-gradient-to-br from-red-600 to-red-700 hover:from-red-700 hover:to-red-800 disabled:from-slate-700 disabled:to-slate-800 disabled:cursor-not-allowed text-white font-black py-3 rounded-xl transition-all duration-200 shadow-lg hover:shadow-xl active:scale-95 disabled:active:scale-100"
            >
              <div className="flex flex-col items-center gap-0.5">
                <span className="text-lg tracking-wider">NO!</span>
                <span className="text-xs font-normal opacity-90">
                  ${downPayout.toFixed(2)} ({downMultiplier}x)
                </span>
              </div>
            </button>

            <button
              onClick={onSkip}
              disabled={isProcessing || !onSkip}
              className="flex-1 relative bg-gradient-to-br from-purple-600 to-purple-700 hover:from-purple-700 hover:to-purple-800 disabled:from-slate-700 disabled:to-slate-800 disabled:cursor-not-allowed text-white font-black py-3 rounded-xl transition-all duration-200 shadow-lg hover:shadow-xl active:scale-95 disabled:active:scale-100"
            >
              <span className="text-lg tracking-wider">SKIP</span>
            </button>

            <button
              onClick={onPump}
              disabled={isProcessing || !onPump}
              className="flex-1 relative bg-gradient-to-br from-green-600 to-green-700 hover:from-green-700 hover:to-green-800 disabled:from-slate-700 disabled:to-slate-800 disabled:cursor-not-allowed text-white font-black py-3 rounded-xl transition-all duration-200 shadow-lg hover:shadow-xl active:scale-95 disabled:active:scale-100"
            >
              <div className="flex flex-col items-center gap-0.5">
                <span className="text-lg tracking-wider">YES!</span>
                <span className="text-xs font-normal opacity-90">
                  ${upPayout.toFixed(2)} ({upMultiplier}x)
                </span>
              </div>
            </button>
          </div>
        </div>
      </div>
    </div>
  );
});

PredictionCard.displayName = 'PredictionCard';

export default PredictionCard;<|MERGE_RESOLUTION|>--- conflicted
+++ resolved
@@ -67,10 +67,6 @@
     ? betSize / pair.callParsed.pricePerContract
     : 0;
   const upProfit = upContracts * pair.callParsed.strikeWidth;
-<<<<<<< HEAD
-  // const upPayout = betSize + upProfit;
-=======
->>>>>>> 84a1ad10
   const upPayout = upProfit;
 
   // Calculate expected total payout for DOWN (NO) bet (includes bet amount + profit)
@@ -78,10 +74,6 @@
     ? betSize / pair.putParsed.pricePerContract
     : 0;
   const downProfit = downContracts * pair.putParsed.strikeWidth;
-<<<<<<< HEAD
-  // const downPayout = betSize + downProfit;
-=======
->>>>>>> 84a1ad10
   const downPayout = downProfit;
 
   const impliedProb = Math.round(pair.impliedProbability.up);
